--- conflicted
+++ resolved
@@ -169,7 +169,6 @@
     return colors
 
 
-<<<<<<< HEAD
 def _recursive_color_list_gen(col, num_bins):
     bin_labels = range(num_bins)
 
@@ -188,12 +187,8 @@
         return _recursive_color_list_gen(col, new_bin_count)
 
 
-def prep_edges(edges=None,nodes=None,from_col='from_int',to_col='to_int',
-               x_col='x',y_col='y'):
-=======
 def _prep_edges(edges=None, nodes=None, from_col='from_int', to_col='to_int',
                 x_col='x', y_col='y'):
->>>>>>> 2d7b3fd2
     """
     Prepare edges to display edges as lines on the plot
 
