--- conflicted
+++ resolved
@@ -76,7 +76,6 @@
     """
     start_time = time.time()
 
-<<<<<<< HEAD
     # timerange related checks
     assert isinstance(timerange, list)
     time_error_statement = ('{} starttime and endtime are not in the '
@@ -85,35 +84,6 @@
                             '08:00:00 or 17:00:00'.format(timerange))
     assert len(timerange) == 2, time_error_statement
     assert timerange[0] < timerange[1], time_error_statement
-=======
-    time_error_statement = (
-        '{} starttime and endtime are not in the correct format. '
-        'Format should be 24 hour clock in following format: 08:00:00 or '
-        '17:00:00'.format(
-            timerange))
-    assert isinstance(timerange, list) and len(
-        timerange) == 2, time_error_statement
-    assert timerange[0] < timerange[1], time_error_statement
-    for t in timerange:
-        assert isinstance(t, str), time_error_statement
-        assert len(t) == 8, time_error_statement
-    if int(str(timerange[1][0:2])) - int(str(timerange[0][0:2])) > 3:
-        log((
-            'WARNING: Time range passed: {} is a {} hour period. Long '
-            'periods over 3 hours may take a significant amount of time to '
-            'process.').format(
-            timerange,
-            int(str(timerange[1][0:2])) - int(str(timerange[0][0:2]))),
-            level=lg.WARNING)
-    assert gtfsfeeds_dfs is not None
-    if gtfsfeeds_dfs.trips.empty or gtfsfeeds_dfs.calendar.empty or \
-            gtfsfeeds_dfs.stop_times.empty or gtfsfeeds_dfs.stops.empty:
-        raise ValueError('one of the gtfsfeeds_dfs object trips, calendar, '
-                         'stops, or stop_times were found to be empty.')
-    assert isinstance(overwrite_existing_stop_times_int, bool)
-    assert isinstance(use_existing_stop_times_int, bool)
-    assert isinstance(save_processed_gtfs, bool)
->>>>>>> 2f37f8ea
 
     for item in timerange:
         assert isinstance(item, str), time_error_statement
@@ -150,8 +120,7 @@
                'trip_id',
                'service_id',
                'unique_agency_id']
-<<<<<<< HEAD
-=======
+
     if 'direction_id' not in gtfsfeeds_dfs.trips.columns:
         columns.remove('direction_id')
     calendar_selected_trips_df = _trip_schedule_selector(
@@ -171,7 +140,6 @@
 
         gtfsfeeds_dfs.stop_times_int = _time_difference(
             stop_times_df=gtfsfeeds_dfs.stop_times_int)
->>>>>>> 2f37f8ea
 
     # direction_id is conditional, though
     if 'direction_id' not in gtfsfeeds_df.trips.columns:
@@ -198,7 +166,6 @@
 
         # check if we want to save this output to hdf5 file
         if save_processed_gtfs:
-<<<<<<< HEAD
             save_processed_gtfs_data(
                                 gtfsfeeds_df=gtfsfeeds_df,
                                 dir=save_dir,
@@ -246,64 +213,17 @@
     ua_network.transit_edges = route_id_to_edge(
                                     transit_edge_df=ua_network.transit_edges,
                                     trips_df=gtfsfeeds_df.trips)
-=======
-            save_processed_gtfs_data(gtfsfeeds_dfs=gtfsfeeds_dfs,
-                                     dir=save_dir, filename=save_filename)
-
-    if use_existing_stop_times_int:
-        assert gtfsfeeds_dfs.stop_times_int.empty == False, ('existing '
-                                                             'stop_times_int '
-                                                             'is empty. set '
-                                                             'use_existing_stop_times_int to False to create it.')
-
-    selected_interpolated_stop_times_df = _time_selector(
-        df=gtfsfeeds_dfs.stop_times_int,
-        starttime=timerange[0],
-        endtime=timerange[1])
-
-    final_edge_table = _format_transit_net_edge(
-        stop_times_df=selected_interpolated_stop_times_df[['unique_trip_id',
-                                                           'stop_id',
-                                                           'unique_stop_id',
-                                                           'timediff',
-                                                           'stop_sequence',
-                                                           'unique_agency_id',
-                                                           'trip_id']])
-
-    ua_network.transit_edges = _convert_imp_time_units(df=final_edge_table,
-                                                       time_col='weight',
-                                                       convert_to='minutes')
-
-    final_selected_stops = _stops_in_edge_table_selector(
-        input_stops_df=gtfsfeeds_dfs.stops,
-        input_stop_times_df=selected_interpolated_stop_times_df)
-
-    ua_network.transit_nodes = _format_transit_net_nodes(
-        df=final_selected_stops)
-
-    ua_network.transit_edges = _route_type_to_edge(
-        transit_edge_df=ua_network.transit_edges,
-        stop_time_df=gtfsfeeds_dfs.stop_times)
-
-    ua_network.transit_edges = _route_id_to_edge(
-        transit_edge_df=ua_network.transit_edges,
-        trips_df=gtfsfeeds_dfs.trips)
->>>>>>> 2f37f8ea
+
 
     # assign node and edge net type
     ua_network.transit_nodes['net_type'] = 'transit'
     ua_network.transit_edges['net_type'] = 'transit'
 
-<<<<<<< HEAD
     # closing message logs
     fin_time_diff = time.time() - start_time
     success_msg = ('Successfully created transit network. Took '
                    '{:,.2f} seconds').format(fin_time_diff)
     log(success_msg)
-=======
-    log(('Successfully created transit network. Took {:,'
-         '.2f} seconds').format(time.time() - start_time))
->>>>>>> 2f37f8ea
 
     return ua_network
 
