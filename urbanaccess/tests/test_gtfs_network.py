import pytest
import pandas as pd
import numpy as np
from urbanaccess.gtfs import network


@pytest.fixture
def stop_times():
    data = {
        'unique_agency_id': ['citytrains'] * 25,
        'trip_id': ['a', 'a', 'a', 'a', 'a',
                    'b', 'b', 'b', 'b', 'b',
                    'c', 'c', 'c', 'c', 'c',
                    'd', 'd', 'd', 'd', 'd',
                    'e', 'e', 'e', 'e', 'e'],
        'stop_id': range(25),
        'departure_time_sec': [1, 2, np.nan, np.nan, 5,
                               1, 2, 3, 4, np.nan,
                               np.nan, np.nan, 3, 4, np.nan,
                               1, 2, 3, 4, 5,
                               1, np.nan, 3, 4, np.nan],
        'stop_sequence': [1, 2, 3, 4, 5] * 5
    }
    index = range(25)

    df = pd.DataFrame(data, index)
    return df


@pytest.fixture
def calendar():
    data = {
        'unique_agency_id': ['citytrains'] * 4,
        'trip_id': ['a', 'b', 'c', 'e']
    }
    index = range(4)

    df = pd.DataFrame(data, index)
    return df


@pytest.fixture
def stop_times_interpolated():
    data = {
        'unique_agency_id': ['citytrains', 'citytrains', 'citytrains',
                             'citytrains', 'citytrains', 'citytrains',
                             'citytrains', 'citytrains', 'citytrains',
                             'citytrains', 'citybuses', 'citybuses',
                             'citybuses', 'citybuses', 'citybuses',
                             'citybuses', 'citybuses', 'citybuses',
                             'citybuses', 'citybuses'],
        'unique_trip_id': ['a_citytrains', 'a_citytrains', 'a_citytrains',
                           'a_citytrains', 'a_citytrains', 'b_citytrains',
                           'b_citytrains', 'b_citytrains', 'b_citytrains',
                           'b_citytrains', 'c_citybuses', 'c_citybuses',
                           'c_citybuses', 'c_citybuses', 'c_citybuses',
                           'd_citybuses', 'd_citybuses', 'd_citybuses',
                           'd_citybuses', 'd_citybuses'],
        'timediff': [90, 20, 10, 15, 5,
                     10, 10, 10, 10, 10,
                     np.nan, 5, 5, 5, 5,
                     30, 40, 50, 60, 70],
        'trip_id': ['a', 'a', 'a', 'a', 'a',
                    'b', 'b', 'b', 'b', 'b',
                    'c', 'c', 'c', 'c', 'c',
                    'd', 'd', 'd', 'd', 'd'],
        'unique_stop_id': ['10_citytrains', '11_citytrains', '12_citytrains',
                           '13_citytrains', '14_citytrains', '10_citytrains',
                           '11_citytrains', '12_citytrains', '13_citytrains',
                           '14_citytrains', '10_citybuses', '11_citybuses',
                           '12_citybuses', '13_citybuses', '14_citybuses',
                           '10_citybuses', '11_citybuses', '12_citybuses',
                           '13_citybuses', '14_citybuses'],
        'stop_id': [10, 11, 12, 13, 14] * 4,
        'stop_sequence': [1, 2, 3, 4, 5] * 4
    }

    index = range(20)

    df = pd.DataFrame(data, index)
    return df


def test_interpolator(stop_times, calendar):
    df = network.interpolatestoptimes(stop_times, calendar, day='monday')

    # unique_trip_id should be generated
    assert df.loc[1, 'unique_trip_id'] == 'a_citytrains'

    # trip 'a' should be interpolated fully
    assert df.loc[df.trip_id == 'a',
                  'departure_time_sec_interpolate'].tolist() == [1, 2, 3, 4, 5]

    # trip 'b' should be skipped because it has only one null value
    # but its null value should be removed
    assert df.loc[df.trip_id == 'b',
                  'departure_time_sec_interpolate'].tolist() == [1, 2, 3, 4]

    # trip 'c' should be interpolated
    # no starting value, so first two times removed
    # NaN values should be removed from start and end
    assert df.loc[df.trip_id == 'c',
                  'departure_time_sec_interpolate'].tolist() == [3, 4]

    # trip 'd' should be removed because it's not in the calendar df
    assert len(df.loc[df.trip_id == 'd']) == 0

<<<<<<< HEAD
    # trip 'e' should interpolate the second row but leave off the trailing NA
    assert df.loc[df.trip_id == 'e',
                  'departure_time_sec_interpolate'].tolist() == [1, 2, 3, 4]
=======

def test_edge_reformatter(stop_times_interpolated):
    df = network.format_transit_net_edge(stop_times_interpolated)

    # length of edge df should be 16
    assert len(df) == 16

    # sequence id should be numeric starting at 1 and end at 4 for each trip
    assert df['sequence'][0] == 1 and df['sequence'][3] == 4

    # edge df should have these columns and will no null values
    for col in ['node_id_from','node_id_to','weight']:
        assert col in df.columns and df[col].isnull().values.any() == False

    # there should be 4 edges per trip id
    for i, row in df.groupby('unique_trip_id').size().iteritems():
        assert row == 4

    # check if the values in edge df were obtained form the correct
    # positions in the orginal stop times df
    assert df['node_id_from'][0] == stop_times_interpolated[
        'unique_stop_id'][0] and \
           df['node_id_to'][0] == stop_times_interpolated[
               'unique_stop_id'][1] and \
           df['weight'][0] == stop_times_interpolated['timediff'][1]

    assert df['unique_trip_id'][8] == stop_times_interpolated[
        'unique_trip_id'][11] and \
           df['unique_agency_id'][8] == stop_times_interpolated[
               'unique_agency_id'][11]
>>>>>>> 0fde7945
<|MERGE_RESOLUTION|>--- conflicted
+++ resolved
@@ -105,11 +105,10 @@
     # trip 'd' should be removed because it's not in the calendar df
     assert len(df.loc[df.trip_id == 'd']) == 0
 
-<<<<<<< HEAD
     # trip 'e' should interpolate the second row but leave off the trailing NA
     assert df.loc[df.trip_id == 'e',
                   'departure_time_sec_interpolate'].tolist() == [1, 2, 3, 4]
-=======
+
 
 def test_edge_reformatter(stop_times_interpolated):
     df = network.format_transit_net_edge(stop_times_interpolated)
@@ -139,5 +138,4 @@
     assert df['unique_trip_id'][8] == stop_times_interpolated[
         'unique_trip_id'][11] and \
            df['unique_agency_id'][8] == stop_times_interpolated[
-               'unique_agency_id'][11]
->>>>>>> 0fde7945
+               'unique_agency_id'][11]